--- conflicted
+++ resolved
@@ -217,17 +217,10 @@
 
     Vec vec = dst.anyVec();
     switch( vsrc.type() ) {
-<<<<<<< HEAD
     case Val.NUM: vec = vec.makeCon(vsrc.getNum()); break;
     case Val.STR: throw H2O.unimpl();
     case Val.FRM: vec = vsrc.getFrame().anyVec();   break;
     default:  throw new IllegalArgumentException("Source must be a Frame or Number, but found a "+vsrc.getClass());
-=======
-      case Val.NUM: vec = vec.makeCon(vsrc.getNum()); break;
-      case Val.STR: throw H2O.unimpl();
-      case Val.FRM: vec = vsrc.getFrame().anyVec();   break;
-      default:  throw new IllegalArgumentException("Source must be a Frame or Number, but found a "+vsrc.getClass());
->>>>>>> 7e9457a9
     }
     dst = new Frame(dst._names.clone(),dst.vecs().clone());
     dst.add(newColName, vec);
