--- conflicted
+++ resolved
@@ -48,8 +48,6 @@
       assertEquals(0,c.atd(i),1e-16);
     assertEquals(Math.PI,c.atd(N+1),1e-16);
   }
-<<<<<<< HEAD
-=======
   @Test public void testSparseDoubles2(){
     NewChunk nc = new NewChunk(null, 0, true);
     int N = 1000;
@@ -62,7 +60,6 @@
     assertEquals(         Math.PI,c.atd(i++),1e-16);
     for(;i<2*N+1;) assertEquals(0,c.atd(i++),1e-16);
   }
->>>>>>> 89fb1432
   /**
    * Constant Double Chunk - C0DChunk
    */
