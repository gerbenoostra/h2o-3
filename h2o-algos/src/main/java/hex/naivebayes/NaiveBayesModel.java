--- conflicted
+++ resolved
@@ -66,11 +66,7 @@
         if(Double.isNaN(data[col])) continue;   // Skip predictor in joint x_1,...,x_m if NA
         int plevel = (int)data[col];
         double prob = plevel < _output._pcond_raw.length ? _output._pcond_raw[col][rlevel][plevel] :
-<<<<<<< HEAD
-                _parms._laplace / (_output._rescnt[rlevel] + _parms._laplace * _output._domains[col].length);   // Laplace smoothing if predictor level unobserved in training set
-=======
                 _parms._laplace / ((double)_output._rescnt[rlevel] + _parms._laplace * _output._domains[col].length);   // Laplace smoothing if predictor level unobserved in training set
->>>>>>> cfbc30eb
         nums[rlevel] += Math.log(prob <= _parms._eps_prob ? _parms._min_prob : prob);   // log(p(x|y)) = \sum_{j = 1}^m p(x_j|y)
       }
 
