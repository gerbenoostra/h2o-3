package hex.glrm;

import Jama.CholeskyDecomposition;
import Jama.Matrix;
import Jama.QRDecomposition;
import Jama.SingularValueDecomposition;

import hex.*;
import hex.gram.Gram;
import hex.gram.Gram.*;
import hex.kmeans.KMeans;
import hex.kmeans.KMeansModel;
import hex.pca.PCA;
import hex.pca.PCAModel;
import hex.schemas.GLRMV99;
import hex.glrm.GLRMModel.GLRMParameters;
import hex.schemas.ModelBuilderSchema;

import water.*;
import water.fvec.*;
import water.util.ArrayUtils;
import water.util.Log;
<<<<<<< HEAD
=======
import water.util.MathUtils;
>>>>>>> ac26cf2d
import water.util.RandomUtils;

import java.util.Arrays;
import java.util.Random;

/**
 * Generalized Low Rank Models
 * This is an algorithm for dimensionality reduction of a dataset. It is a general, parallelized
 * optimization algorithm that applies to a variety of loss and regularization functions.
 * Categorical columns are handled by expansion into 0/1 indicator columns for each level.
 * <a href = "http://web.stanford.edu/~boyd/papers/pdf/glrm.pdf">Generalized Low Rank Models</a>
 * @author anqi_fu
 */
public class GLRM extends ModelBuilder<GLRMModel,GLRMModel.GLRMParameters,GLRMModel.GLRMOutput> {
  // Convergence tolerance
  private final double TOLERANCE = 1e-6;

  // Maximum number of columns when categoricals expanded
  private final int MAX_COLS_EXPANDED = 5000;

  // Number of columns in training set (p)
  private transient int _ncolA;
  private transient int _ncolY;    // With categoricals expanded into 0/1 indicator cols

  // Number of columns in fitted X matrix (k)
  private transient int _ncolX;

  @Override public ModelBuilderSchema schema() {
    return new GLRMV99();
  }

  @Override public Job<GLRMModel> trainModelImpl(long work, boolean restartTimer) {
    return start(new GLRMDriver(), work, restartTimer);
  }

  @Override
  public long progressUnits() {
    return _parms._max_iterations + 1;
  }

  @Override public ModelCategory[] can_build() {
    return new ModelCategory[]{ModelCategory.Clustering};
  }

  @Override public BuilderVisibility builderVisibility() { return BuilderVisibility.Experimental; };

  public enum Initialization {
    Random, SVD, PlusPlus, User
  }

  // Called from an http request
  public GLRM(GLRMParameters parms) {
    super("GLRM", parms);
    init(false);
  }

  @Override public void init(boolean expensive) {
    super.init(expensive);
    if (_parms._loading_key == null) _parms._loading_key = Key.make("GLRMLoading_" + Key.rand());
    if (_parms._gamma_x < 0) error("_gamma_x", "gamma must be a non-negative number");
    if (_parms._gamma_y < 0) error("_gamma_y", "gamma_y must be a non-negative number");
    if (_parms._max_iterations < 1 || _parms._max_iterations > 1e6)
      error("_max_iterations", "max_iterations must be between 1 and 1e6 inclusive");
    if (_parms._init_step_size <= 0)
      error ("_init_step_size", "init_step_size must be a positive number");
    if (_parms._min_step_size < 0 || _parms._min_step_size > _parms._init_step_size)
      error("_min_step_size", "min_step_size must be between 0 and " + _parms._init_step_size);
    if (_parms._period <= 0) error("_period", "_period must be a positive integer");

    if (_train == null) return;
    if (_train.numCols() < 2) error("_train", "_train must have more than one column");

    // TODO: Initialize _parms._k = min(ncol(_train), nrow(_train)) if not set
    _ncolY = _train.numColsExp(true, false);
    int k_min = (int) Math.min(_ncolY, _train.numRows());
    if (_ncolY > MAX_COLS_EXPANDED)
      warn("_train", "_train has " + _ncolY + " columns when categoricals are expanded. Algorithm may be slow.");

    if (_parms._k < 1 || _parms._k > k_min) error("_k", "_k must be between 1 and " + k_min);
    if (null != _parms._user_points) { // Check dimensions of user-specified centers
      if (_parms._init != GLRM.Initialization.User)
        error("init", "init must be 'User' if providing user-specified points");

      if (_parms._user_points.get().numCols() != _train.numCols())
        error("_user_points", "The user-specified points must have the same number of columns (" + _train.numCols() + ") as the training observations");
      else if (_parms._user_points.get().numRows() != _parms._k)
        error("_user_points", "The user-specified points must have k = " + _parms._k + " rows");
      else {
        int zero_vec = 0;
        Vec[] centersVecs = _parms._user_points.get().vecs();
        for (int c = 0; c < _train.numCols(); c++) {
          if(centersVecs[c].naCnt() > 0) {
            error("_user_points", "The user-specified points cannot contain any missing values"); break;
          } else if(centersVecs[c].isConst() && centersVecs[c].max() == 0)
            zero_vec++;
        }
        if (zero_vec == _train.numCols())
          error("_user_points", "The user-specified points cannot all be zero");
      }
    }

    _ncolX = _parms._k;
    _ncolA = _train.numCols();
  }

  // Squared Frobenius norm of a matrix (sum of squared entries)
  public static double frobenius2(double[][] x) {
    if(x == null) return 0;

    double frob = 0;
    for(int i = 0; i < x.length; i++) {
      for(int j = 0; j < x[0].length; j++)
        frob += x[i][j] * x[i][j];
    }
    return frob;
  }

  // Transform each column of a 2-D array, assuming categoricals sorted before numeric cols
  public static double[][] transform(double[][] centers, double[] normSub, double[] normMul, int ncats, int nnums) {
    int K = centers.length;
    int N = centers[0].length;
    assert ncats + nnums == N;
    double[][] value = new double[K][N];
    double[] means = normSub == null ? MemoryManager.malloc8d(nnums) : normSub;
    double[] mults = normMul == null ? MemoryManager.malloc8d(nnums) : normMul;
    if(normMul == null) Arrays.fill(mults, 1.0);

    for (int clu = 0; clu < K; clu++) {
      System.arraycopy(centers[clu], 0, value[clu], 0, ncats);
      for (int col = 0; col < nnums; col++)
        value[clu][ncats+col] = (centers[clu][ncats+col] - means[col]) * mults[col];
    }
    return value;
  }

  // More efficient implementation assuming sdata cols aligned with adaptedFrame
  public static double[][] expandCats(double[][] sdata, DataInfo dinfo) {
    if(sdata == null || dinfo._cats == 0) return sdata;
    assert sdata[0].length == dinfo._adaptedFrame.numCols();

    // Column count for expanded matrix
    int catsexp = dinfo._catOffsets[dinfo._catOffsets.length-1];
    double[][] cexp = new double[sdata.length][catsexp + dinfo._nums];

    // Expand out categorical columns
    int cidx;
    for(int j = 0; j < dinfo._cats; j++) {
      for(int i = 0; i < sdata.length; i++) {
        if (Double.isNaN(sdata[i][j])) {
          if (dinfo._catMissing[j] == 0) continue;   // Skip if entry missing and no NA bucket. All indicators will be zero.
          else cidx = dinfo._catOffsets[j+1]-1;     // Otherwise, missing value turns into extra (last) factor
        } else
          cidx = dinfo.getCategoricalId(j, (int)sdata[i][j]);
        if(cidx >= 0) cexp[i][cidx] = 1;  // Ignore categorical levels outside domain
      }
    }

    // Copy over numeric columns
    for(int j = 0; j < dinfo._nums; j++) {
      for(int i = 0; i < sdata.length; i++)
        cexp[i][catsexp+j] = sdata[i][dinfo._cats+j];
    }
    return cexp;
  }

  class GLRMDriver extends H2O.H2OCountedCompleter<GLRMDriver> {

    // Initialize Y and X matrices
    // tinfo = original training data A, dinfo = [A,X,W] where W is working copy of X (initialized here)
<<<<<<< HEAD
    private double[][] initialXY(DataInfo tinfo, DataInfo dinfo, long na_cnt) {
      double[][] centers, centers_exp = null;
=======
    private double[][] initialXY(DataInfo tinfo, Frame dfrm, long na_cnt) {
      double[][] centers, centers_exp = null;
      Random rand = RandomUtils.getRNG(_parms._seed);
>>>>>>> ac26cf2d

      if (null != _parms._user_points) { // Set Y = user-specified starting points, X = standard normal matrix
        Vec[] centersVecs = _parms._user_points.get().vecs();
        centers = new double[_parms._k][_ncolA];

        // Get the centers and put into array
        for (int c = 0; c < _ncolA; c++) {
          for (int r = 0; r < _parms._k; r++)
            centers[r][c] = centersVecs[c].at(r);
        }

        // Permute cluster columns to align with dinfo and expand out categoricals
        centers = ArrayUtils.permuteCols(centers, tinfo._permutation);
        centers_exp = expandCats(centers, tinfo);
<<<<<<< HEAD
=======
        InitialXProj xtsk = new InitialXProj(_parms, _ncolA, _ncolX);
        xtsk.doAll(dfrm);
        return centers_exp;   // Don't project or change Y in any way if user-specified, just return it
>>>>>>> ac26cf2d

      } else if (_parms._init == Initialization.Random) {  // Generate X and Y from standard normal distribution
        centers_exp = ArrayUtils.gaussianArray(_parms._k, _ncolY);
        InitialXProj xtsk = new InitialXProj(_parms, _ncolA, _ncolX);
        xtsk.doAll(dfrm);

<<<<<<< HEAD
      } else if (_parms._init == Initialization.SVD) {  // Run SVD on A'A/n (Gram) and set Y to be the right singular vectors
=======
      } else if (_parms._init == Initialization.SVD) {  // Run SVD on A'A/n (Gram) and set Y = right singular vectors
>>>>>>> ac26cf2d
        PCAModel.PCAParameters parms = new PCAModel.PCAParameters();
        parms._train = _parms._train;
        parms._ignored_columns = _parms._ignored_columns;
        parms._ignore_const_cols = _parms._ignore_const_cols;
        parms._score_each_iteration = _parms._score_each_iteration;
        parms._use_all_factor_levels = true;   // Since GLRM requires Y matrix to have fully expanded ncols
        parms._k = _parms._k;
        parms._max_iterations = _parms._max_iterations;
        parms._transform = _parms._transform;
        parms._seed = _parms._seed;
        parms._pca_method = PCAModel.PCAParameters.Method.GramSVD;
<<<<<<< HEAD
=======
        parms._impute_missing = true;
>>>>>>> ac26cf2d

        PCAModel pca = null;
        PCA job = null;
        try {
          job = new PCA(parms);
          pca = job.trainModel().get();
        } finally {
          if (job != null) job.remove();
          if (pca != null) pca.remove();
        }

        // Ensure SVD centers align with adapted training frame cols
        assert pca._output._permutation.length == tinfo._permutation.length;
        for(int i = 0; i < tinfo._permutation.length; i++)
          assert pca._output._permutation[i] == tinfo._permutation[i];
        centers_exp = ArrayUtils.transpose(pca._output._eigenvectors_raw);
        // for(int i = 0; i < centers_exp.length; i++)
        //  ArrayUtils.mult(centers_exp[i], pca._output._std_deviation[i] * Math.sqrt(pca._output._nobs-1));
<<<<<<< HEAD

      } else if (_parms._init == Initialization.PlusPlus) {  // Run k-means++ and use resulting cluster centers as initial Y
=======
        InitialXProj xtsk = new InitialXProj(_parms, _ncolA, _ncolX);  // TODO: We want X = UD when Y = V' from SVD A = UDV'
        xtsk.doAll(dfrm);

      } else if (_parms._init == Initialization.PlusPlus) {  // Run k-means++ and set Y = resulting cluster centers, X = indicator matrix of assignments
>>>>>>> ac26cf2d
        KMeansModel.KMeansParameters parms = new KMeansModel.KMeansParameters();
        parms._train = _parms._train;
        parms._ignored_columns = _parms._ignored_columns;
        parms._ignore_const_cols = _parms._ignore_const_cols;
        parms._score_each_iteration = _parms._score_each_iteration;
        parms._init = KMeans.Initialization.PlusPlus;
        parms._k = _parms._k;
        parms._max_iterations = _parms._max_iterations;
        parms._standardize = true;
        parms._seed = _parms._seed;
        parms._pred_indicator = true;

        KMeansModel km = null;
        KMeans job = null;
        try {
          job = new KMeans(parms);
          km = job.trainModel().get();

          // Score only if clusters well-defined and closed-form solution does not exist
          double frob = frobenius2(km._output._centers_raw);
<<<<<<< HEAD
          if(frob != 0 && !Double.isNaN(frob) && na_cnt == 0 && !_parms.hasClosedForm())
            initialXKmeans(dinfo, km);
=======
          if(frob != 0 && !Double.isNaN(frob) && na_cnt == 0 && !_parms.hasClosedForm()) {
            // Frame pred = km.score(_parms.train());
            Log.info("Initializing X to matrix of indicator columns corresponding to cluster assignments");
            InitialXKMeans xtsk = new InitialXKMeans(_parms, km, _ncolA, _ncolX);
            xtsk.doAll(dfrm);
          }
>>>>>>> ac26cf2d
        } finally {
          if (job != null) job.remove();
          if (km != null) km.remove();
        }

        // Permute cluster columns to align with dinfo, normalize nums, and expand out cats to indicator cols
        centers = ArrayUtils.permuteCols(km._output._centers_raw, tinfo.mapNames(km._output._names));
        centers = transform(centers, tinfo._normSub, tinfo._normMul, tinfo._cats, tinfo._nums);
        centers_exp = expandCats(centers, tinfo);
      } else
        error("_init", "Initialization method " + _parms._init + " is undefined");

<<<<<<< HEAD
      // If all centers are zero or any are NaN, initialize to standard normal random matrix
      assert centers_exp != null && centers_exp[0].length == _ncolY;
=======
      // If all centers are zero or any are NaN, initialize to standard Gaussian random matrix
      assert centers_exp != null && centers_exp.length == _parms._k && centers_exp[0].length == _ncolY : "Y must have " + _parms._k + " rows and " + _ncolY + " columns";
>>>>>>> ac26cf2d
      double frob = frobenius2(centers_exp);   // TODO: Don't need to calculate twice if k-means++
      if(frob == 0 || Double.isNaN(frob)) {
        warn("_init", "Initialization failed. Setting initial Y to standard normal random matrix instead");
        centers_exp = ArrayUtils.gaussianArray(_parms._k, _ncolY);
      }

      // Project rows of Y into appropriate subspace for regularizer
      for(int i = 0; i < _parms._k; i++)
        centers_exp[i] = _parms.project_y(centers_exp[i], rand);
      return centers_exp;
    }

<<<<<<< HEAD
    // Set X to matrix of indicator columns, e.g. k = 4, cluster = 3 -> [0, 0, 1, 0]
    private void initialXKmeans(DataInfo dinfo, KMeansModel km) {
      // Frame pred = km.score(_parms.train());
      Log.info("Initializing X to matrix of indicator columns corresponding to cluster assignments");
      final KMeansModel model = km;
      new MRTask() {
        @Override public void map( Chunk chks[] ) {
          double tmp [] = new double[_ncolA];
          double preds[] = new double[_ncolX];
          for(int row = 0; row < chks[0]._len; row++) {
            double p[] = model.score_indicator(chks, row, tmp, preds);
            for(int c = 0; c < preds.length; c++) {
              chks[_ncolA+c].set(row, p[c]);
              chks[_ncolA+_ncolX+c].set(row, p[c]);
            }
          }
        }
      }.doAll(dinfo._adaptedFrame);
    }

    // In case of L2 loss and regularization, initialize closed form X = AY'(YY' + \gamma)^(-1)
    private void initialXClosedForm(DataInfo dinfo, double[][] yt, double[] normSub, double[] normMul) {
      Log.info("Initializing X = AY'(YY' + gamma I)^(-1) where A = training data");
      double[][] ygram = ArrayUtils.formGram(yt);
=======
    // In case of L2 loss and regularization, initialize closed form X = AY'(YY' + \gamma)^(-1)
    private void initialXClosedForm(DataInfo dinfo, Archetypes yt_arch, double[] normSub, double[] normMul) {
      Log.info("Initializing X = AY'(YY' + gamma I)^(-1) where A = training data");
      double[][] ygram = ArrayUtils.formGram(yt_arch._archetypes);
>>>>>>> ac26cf2d
      if (_parms._gamma_y > 0) {
        for(int i = 0; i < ygram.length; i++)
          ygram[i][i] += _parms._gamma_y;
      }
      CholeskyDecomposition yychol = regularizedCholesky(ygram, 10, false);
      if(!yychol.isSPD())
        Log.warn("Initialization failed: (YY' + gamma I) is non-SPD. Setting initial X to standard normal random matrix. Results will be numerically unstable");
      else {
<<<<<<< HEAD
        CholMulTask cmtsk = new CholMulTask(dinfo, _parms, yychol, yt, _ncolA, _ncolX, normSub, normMul);
=======
        CholMulTask cmtsk = new CholMulTask(_parms, yychol, yt_arch, _ncolA, _ncolX, dinfo._cats, normSub, normMul);
>>>>>>> ac26cf2d
        cmtsk.doAll(dinfo._adaptedFrame);
      }
    }

    // Stopping criteria
    private boolean isDone(GLRMModel model, int steps_in_row, double step) {
      if (!isRunning()) return true;  // Stopped/cancelled

      // Stopped for running out of iterations
      if (model._output._iterations >= _parms._max_iterations) return true;

      // Stopped for falling below minimum step size
      if (step <= _parms._min_step_size) return true;

      // Stopped when enough steps and average decrease in objective per iteration < TOLERANCE
      if (model._output._iterations > 10 && steps_in_row > 3 &&
              Math.abs(model._output._avg_change_obj) < TOLERANCE) return true;
      return false;       // Not stopping
    }

    // Regularized Cholesky decomposition using H2O implementation
    public Cholesky regularizedCholesky(Gram gram, int max_attempts) {
      int attempts = 0;
      double addedL2 = 0;   // TODO: Should I report this to the user?
      Cholesky chol = gram.cholesky(null);

      while(!chol.isSPD() && attempts < max_attempts) {
        if(addedL2 == 0) addedL2 = 1e-5;
        else addedL2 *= 10;
        ++attempts;
        gram.addDiag(addedL2); // try to add L2 penalty to make the Gram SPD
        Log.info("Added L2 regularization = " + addedL2 + " to diagonal of Gram matrix");
        gram.cholesky(chol);
      }
      if(!chol.isSPD())
        throw new Gram.NonSPDMatrixException();
      return chol;
    }
    public Cholesky regularizedCholesky(Gram gram) { return regularizedCholesky(gram, 10); }

    // Regularized Cholesky decomposition using JAMA implementation
    public CholeskyDecomposition regularizedCholesky(double[][] gram, int max_attempts, boolean throw_exception) {
      int attempts = 0;
      double addedL2 = 0;
      Matrix gmat = new Matrix(gram);
      CholeskyDecomposition chol = new CholeskyDecomposition(gmat);

      while(!chol.isSPD() && attempts < max_attempts) {
        if(addedL2 == 0) addedL2 = 1e-5;
        else addedL2 *= 10;
        ++attempts;

        for(int i = 0; i < gram.length; i++) gmat.set(i,i,addedL2); // try to add L2 penalty to make the Gram SPD
        Log.info("Added L2 regularization = " + addedL2 + " to diagonal of Gram matrix");
        chol = new CholeskyDecomposition(gmat);
      }
      if(!chol.isSPD() && throw_exception)
        throw new Gram.NonSPDMatrixException();
      return chol;
    }
    public CholeskyDecomposition regularizedCholesky(double[][] gram) { return regularizedCholesky(gram, 10, true); }

    // Recover singular values and eigenvectors of XY
    public void recoverSVD(GLRMModel model, DataInfo xinfo) {
      // NOTE: Gram computes X'X/n where n = nrow(A) = number of rows in training set
      GramTask xgram = new GramTask(self(), xinfo).doAll(xinfo._adaptedFrame);
      Cholesky xxchol = regularizedCholesky(xgram._gram);

      // R from QR decomposition of X = QR is upper triangular factor of Cholesky of X'X
      // Gram = X'X/n = LL' -> X'X = (L*sqrt(n))(L'*sqrt(n))
      Matrix x_r = new Matrix(xxchol.getL()).transpose();
      x_r = x_r.times(Math.sqrt(_train.numRows()));

      Matrix yt = new Matrix(model._output._archetypes);
      QRDecomposition yt_qr = new QRDecomposition(yt);
      Matrix yt_r = yt_qr.getR();   // S from QR decomposition of Y' = ZS
      Matrix rrmul = x_r.times(yt_r.transpose());
      SingularValueDecomposition rrsvd = new SingularValueDecomposition(rrmul);   // RS' = U \Sigma V'

      // Eigenvectors are V'Z' = (ZV)'
      Matrix eigvec = yt_qr.getQ().times(rrsvd.getV());
      model._output._eigenvectors = eigvec.getArray();

      // Singular values ordered in weakly descending order by algorithm
      model._output._singular_vals = rrsvd.getSingularValues();
    }

    @Override protected void compute2() {
      GLRMModel model = null;
      DataInfo dinfo = null, xinfo = null, tinfo = null;
      Frame fr = null, x = null;
      boolean overwriteX = false;

      try {
        init(true);   // Initialize parameters
        _parms.read_lock_frames(GLRM.this); // Fetch & read-lock input frames
        if (error_count() > 0) throw new IllegalArgumentException("Found validation errors: " + validationErrors());

        // The model to be built
        model = new GLRMModel(dest(), _parms, new GLRMModel.GLRMOutput(GLRM.this));
        model.delete_and_lock(self());

        // Save adapted frame info for scoring later
<<<<<<< HEAD
        tinfo = new DataInfo(Key.make(), _train, _valid, 0, true, _parms._transform, DataInfo.TransformType.NONE, false, false, /* weights */ false, /* offset */ false, /* fold */ false);
=======
        tinfo = new DataInfo(Key.make(), _train, _valid, 0, true, _parms._transform, DataInfo.TransformType.NONE, false, false, false, /* weights */ false, /* offset */ false, /* fold */ false);
>>>>>>> ac26cf2d
        DKV.put(tinfo._key, tinfo);

        // Save training frame adaptation information for use in scoring later
        model._output._normSub = tinfo._normSub == null ? new double[tinfo._nums] : tinfo._normSub;
        if(tinfo._normMul == null) {
          model._output._normMul = new double[tinfo._nums];
          Arrays.fill(model._output._normMul, 1.0);
        } else
          model._output._normMul = tinfo._normMul;
        model._output._permutation = tinfo._permutation;
        model._output._nnums = tinfo._nums;
        model._output._ncats = tinfo._cats;
        model._output._catOffsets = tinfo._catOffsets;
        model._output._names_expanded = tinfo.coefNames();

        long nobs = _train.numRows() * _train.numCols();
        long na_cnt = 0;
        for(int i = 0; i < _train.numCols(); i++)
          na_cnt += _train.vec(i).naCnt();
        model._output._nobs = nobs - na_cnt;   // TODO: Should we count NAs?

        // 0) Initialize Y and X matrices
        // Jam A and X into a single frame for distributed computation
        // [A,X,W] A is read-only training data, X is matrix from prior iteration, W is working copy of X this iteration
<<<<<<< HEAD
        Vec[] vecs = new Vec[_ncolA + 2*_ncolX];
        for (int i = 0; i < _ncolA; i++) vecs[i] = _train.vec(i);
        for (int i = _ncolA; i < vecs.length; i++)
          vecs[i] = _train.anyVec().makeGaus(_parms._seed);   // By default, initialize X to random Gaussian matrix
        fr = new Frame(null, vecs);
        dinfo = new DataInfo(Key.make(), fr, null, 0, true, _parms._transform, DataInfo.TransformType.NONE, false, false, /* weights */ false, /* offset */ false, /* fold */ false);
        DKV.put(dinfo._key, dinfo);

        // Use closed form solution for X if L2 loss and regularization
        double[][] yt = initialXY(tinfo, dinfo, na_cnt);
        yt = ArrayUtils.transpose(yt);
=======
        fr = new Frame(_train);
        for (int i = 0; i < _ncolX; i++) fr.add("xcol_" + i, fr.anyVec().makeZero());
        for (int i = 0; i < _ncolX; i++) fr.add("wcol_" + i, fr.anyVec().makeZero());
        dinfo = new DataInfo(Key.make(), fr, null, 0, true, _parms._transform, DataInfo.TransformType.NONE, false, false, false, /* weights */ false, /* offset */ false, /* fold */ false);
        DKV.put(dinfo._key, dinfo);

        int weightId = dinfo._weights ? dinfo.weightChunkId() : -1;
        int[] numLevels = tinfo._adaptedFrame.cardinality();

        // Use closed form solution for X if L2 loss and regularization
        double[][] yinit = initialXY(tinfo, dinfo._adaptedFrame, na_cnt);
        Archetypes yt = new Archetypes(ArrayUtils.transpose(yinit), true, tinfo._catOffsets, numLevels);
>>>>>>> ac26cf2d
        if (na_cnt == 0 && _parms.hasClosedForm())
          initialXClosedForm(dinfo, yt, model._output._normSub, model._output._normMul);

        // Compute initial objective function
<<<<<<< HEAD
        ObjCalc objtsk = new ObjCalc(dinfo, _parms, yt, _ncolA, _ncolX, model._output._normSub, model._output._normMul, _parms._gamma_x != 0).doAll(dinfo._adaptedFrame);
        model._output._objective = objtsk._loss + _parms._gamma_x * objtsk._xold_reg + _parms._gamma_y * _parms.regularize_y(yt);
=======
        boolean regX = _parms._regularization_x != GLRMParameters.Regularizer.None && _parms._gamma_x != 0;  // Assume regularization on initial X is finite, else objective can be NaN if \gamma_x = 0
        ObjCalc objtsk = new ObjCalc(_parms, yt, _ncolA, _ncolX, dinfo._cats, model._output._normSub, model._output._normMul, weightId, regX).doAll(dinfo._adaptedFrame);
        model._output._objective = objtsk._loss + _parms._gamma_x * objtsk._xold_reg + _parms._gamma_y * _parms.regularize_y(yt._archetypes);
>>>>>>> ac26cf2d
        model._output._iterations = 0;
        model._output._avg_change_obj = 2 * TOLERANCE;    // Run at least 1 iteration
        model.update(_key);  // Update model in K/V store
        update(1);           // One unit of work

        double step = _parms._init_step_size;   // Initial step size
        int steps_in_row = 0;                   // Keep track of number of steps taken that decrease objective

        while (!isDone(model, steps_in_row, step)) {
          // TODO: Should step be divided by number of original or expanded (with 0/1 categorical) cols?
          // 1) Update X matrix given fixed Y
          UpdateX xtsk = new UpdateX(_parms, yt, step/_ncolA, overwriteX, _ncolA, _ncolX, dinfo._cats, model._output._normSub, model._output._normMul, weightId);
          xtsk.doAll(dinfo._adaptedFrame);
          
          // 2) Update Y matrix given fixed X
          UpdateY ytsk = new UpdateY(_parms, yt, step/_ncolA, _ncolA, _ncolX, dinfo._cats, model._output._normSub, model._output._normMul, weightId);
          double[][] yttmp = ytsk.doAll(dinfo._adaptedFrame)._ytnew;
          Archetypes ytnew = new Archetypes(yttmp, true, dinfo._catOffsets, numLevels);

          // 3) Compute average change in objective function
          objtsk = new ObjCalc(_parms, ytnew, _ncolA, _ncolX, dinfo._cats, model._output._normSub, model._output._normMul, weightId).doAll(dinfo._adaptedFrame);
          double obj_new = objtsk._loss + _parms._gamma_x * xtsk._xreg + _parms._gamma_y * ytsk._yreg;
          model._output._avg_change_obj = (model._output._objective - obj_new) / nobs;
          model._output._iterations++;

          // step = 1.0 / model._output._iterations;   // Step size \alpha_k = 1/iters
          if(model._output._avg_change_obj > 0) {   // Objective decreased this iteration
<<<<<<< HEAD
            model._output._archetypes = yt = ytnew;
=======
            yt = ytnew;
            model._output._archetypes = yt._archetypes;
>>>>>>> ac26cf2d
            model._output._objective = obj_new;
            step *= 1.05;
            steps_in_row = Math.max(1, steps_in_row+1);
            overwriteX = true;
          } else {    // If objective increased, re-run with smaller step size
            step = step / Math.max(1.5, -steps_in_row);
            steps_in_row = Math.min(0, steps_in_row-1);
            overwriteX = false;
            Log.info("Iteration " + model._output._iterations + ": Objective increased to " + obj_new + "; reducing step size to " + step);
          }
          model._output._step_size = step;
          model.update(self()); // Update model in K/V store
<<<<<<< HEAD
          update(1);          // One unit of work
=======
          update(1);            // One unit of work
>>>>>>> ac26cf2d
        }

        // 4) Save solution to model output
        // Save X frame for user reference later
        Vec[] xvecs = new Vec[_ncolX];
        if(overwriteX) {
          for (int i = 0; i < _ncolX; i++) xvecs[i] = fr.vec(idx_xnew(i, _ncolA, _ncolX));
        } else {
          for (int i = 0; i < _ncolX; i++) xvecs[i] = fr.vec(idx_xold(i, _ncolA));
        }
        x = new Frame(_parms._loading_key, null, xvecs);
<<<<<<< HEAD
        xinfo = new DataInfo(Key.make(), x, null, 0, true, DataInfo.TransformType.NONE, DataInfo.TransformType.NONE, false, false, /* weights */ false, /* offset */ false, /* fold */ false);
        DKV.put(x._key, x);
        DKV.put(xinfo._key, xinfo);
        model._output._loading_key = _parms._loading_key;
        model._output._archetypes = yt;
=======
        xinfo = new DataInfo(Key.make(), x, null, 0, true, DataInfo.TransformType.NONE, DataInfo.TransformType.NONE, false, false, false, /* weights */ false, /* offset */ false, /* fold */ false);
        DKV.put(x._key, x);
        DKV.put(xinfo._key, xinfo);
>>>>>>> ac26cf2d
        model._output._step_size = step;
        model._output._loading_key = _parms._loading_key;
        model._output._archetypes_full = yt;  // Need full archetypes object for scoring
        model._output._archetypes = yt._archetypes;
        if (_parms._recover_svd) recoverSVD(model, xinfo);

<<<<<<< HEAD
        // Optional: This computes XY, but do we need it?
        // BMulTask tsk = new BMulTask(self(), xinfo, yt).doAll(dinfo._adaptedFrame.numCols(), xinfo._adaptedFrame);
        // tsk.outputFrame(_parms._destination_key, _train._names, null);
=======
>>>>>>> ac26cf2d
        model.update(self());
        done();
      } catch (Throwable t) {
        Job thisJob = DKV.getGet(_key);
        if (thisJob._state == JobState.CANCELLED) {
          Log.info("Job cancelled by user.");
        } else {
          t.printStackTrace();
          failed(t);
          throw t;
        }
      } finally {
        updateModelOutput();
        _parms.read_unlock_frames(GLRM.this);
        if (model != null) model.unlock(_key);
        if (tinfo != null) tinfo.remove();
        if (dinfo != null) dinfo.remove();
        if (xinfo != null) xinfo.remove();

        // if (x != null && !_parms._keep_loading) x.delete();
        // Clean up unused copy of X matrix
        if (fr != null) {
          if(overwriteX) {
            for (int i = 0; i < _ncolX; i++) fr.vec(idx_xold(i, _ncolA)).remove();
          } else {
            for (int i = 0; i < _ncolX; i++) fr.vec(idx_xnew(i, _ncolA, _ncolX)).remove();
          }
        }
      }
      tryComplete();
    }

    Key self() {
      return _key;
    }
  }

  protected static final class Archetypes extends Iced<Archetypes> {
    double[][] _archetypes;
    boolean _transposed;    // Is _archetypes = Y'? Used during model building for convenience.
    final int[] _catOffsets;
    final int[] _numLevels;  // numLevels[i] = -1 if column i is not categorical

    Archetypes(double[][] y, boolean transposed, int[] catOffsets, int[] numLevels) {
      _archetypes = y;
      _transposed = transposed;
      _catOffsets = catOffsets;
      _numLevels = numLevels;   // TODO: Check sum(cardinality[cardinality > 0]) + nnums == nfeatures()
    }

    public int rank() {
      return _transposed ? _archetypes[0].length : _archetypes.length;
    }

    public int nfeatures() {
      return _transposed ? _archetypes.length : _archetypes[0].length;
    }

    // If transpose = true, we want to return Y'
    public double[][] getY(boolean transpose) {
      return (transpose ^ _transposed) ? ArrayUtils.transpose(_archetypes) : _archetypes;
    }

    // For j = 0 to number of numeric columns - 1
    public int getNumCidx(int j) {
      return _catOffsets[_catOffsets.length-1]+j;
    }

    // For j = 0 to number of categorical columns - 1, and level = 0 to number of levels in categorical column - 1
    public int getCatCidx(int j, int level) {
      assert _numLevels[j] != 0 : "Number of levels in categorical column cannot be zero";
      assert !Double.isNaN(level) && level >= 0 && level < _numLevels[j] : "Got level = " + level + " when expected integer in [0," + _numLevels[j] + ")";
      return _catOffsets[j]+level;
    }

    protected final double getNum(int j, int k) {
      int cidx = getNumCidx(j);
      return _transposed ? _archetypes[cidx][k] : _archetypes[k][cidx];
    }

    protected final double[] getNumCol(int j) {
      int cidx = getNumCidx(j);
      if (_transposed) return _archetypes[cidx];
      double[] col = new double[rank()];
      for(int k = 0; k < col.length; k++)
        col[k] = _archetypes[k][cidx];
      return col;
    }

    // Inner product x * y_j where y_j is numeric column j of Y
    protected final double lmulNumCol(double[] x, int j) {
      assert x != null && x.length == rank() : "x must be of length " + rank();
      int cidx = getNumCidx(j);

      double prod = 0;
      if (_transposed) {
        for(int k = 0; k < rank(); k++)
          prod += x[k] * _archetypes[cidx][k];
      } else {
        for (int k = 0; k < rank(); k++)
          prod += x[k] * _archetypes[k][cidx];
      }
      return prod;
    }

    protected final double getCat(int j, int level, int k) {
      int cidx = getCatCidx(j, level);
      return _transposed ? _archetypes[cidx][k] : _archetypes[k][cidx];
    }

    // Extract Y_j the k by d_j block of Y corresponding to categorical column j
    // Note: d_j = number of levels in categorical column j
    protected final double[][] getCatBlock(int j) {
      assert _numLevels[j] != 0 : "Number of levels in categorical column cannot be zero";
      double[][] block = new double[rank()][_numLevels[j]];

      if (_transposed) {
        for (int level = 0; level < _numLevels[j]; level++) {
          int cidx = getCatCidx(j,level);
          for (int k = 0; k < rank(); k++)
            block[k][level] = _archetypes[cidx][k];
        }
      } else {
        for (int level = 0; level < _numLevels[j]; level++) {
          int cidx = getCatCidx(j,level);
          for (int k = 0; k < rank(); k++)
            block[k][level] = _archetypes[k][cidx];
        }
      }
      return block;
    }

    // Vector-matrix product x * Y_j where Y_j is block of Y corresponding to categorical column j
    protected final double[] lmulCatBlock(double[] x, int j) {
      assert _numLevels[j] != 0 : "Number of levels in categorical column cannot be zero";
      assert x != null && x.length == rank() : "x must be of length " + rank();
      double[] prod = new double[_numLevels[j]];

      if (_transposed) {
        for (int level = 0; level < _numLevels[j]; level++) {
          int cidx = getCatCidx(j,level);
          for (int k = 0; k < rank(); k++)
            prod[level] += x[k] * _archetypes[cidx][k];
        }
      } else {
        for (int level = 0; level < _numLevels[j]; level++) {
          int cidx = getCatCidx(j,level);
          for (int k = 0; k < rank(); k++)
            prod[level] += x[k] * _archetypes[k][cidx];
        }
      }
      return prod;
    }
  }

  // In chunk, first _ncolA cols are A, next _ncolX cols are X
  protected static int idx_xold(int c, int ncolA) { return ncolA+c; }
  protected static int idx_xnew(int c, int ncolA, int ncolX) { return ncolA+ncolX+c; }
  protected static Chunk chk_xold(Chunk chks[], int c, int ncolA) { return chks[ncolA+c]; }
  protected static Chunk chk_xnew(Chunk chks[], int c, int ncolA, int ncolX) { return chks[ncolA+ncolX+c]; }

  // Initialize X to standard Gaussian random matrix projected into regularizer subspace
  private static class InitialXProj extends MRTask<InitialXProj> {
    GLRMParameters _parms;
    final int _ncolA;         // Number of cols in training frame
    final int _ncolX;         // Number of cols in X (k)

    InitialXProj(GLRMParameters parms, int ncolA, int ncolX) {
      _parms = parms;
      _ncolA = ncolA;
      _ncolX = ncolX;
    }

    @Override public void map( Chunk chks[] ) {
      Random rand = RandomUtils.getRNG(_parms._seed + chks[0].start());

      for(int row = 0; row < chks[0]._len; row++) {
        double xrow[] = ArrayUtils.gaussianVector(_ncolX, _parms._seed);
        xrow = _parms.project_x(xrow, rand);
        for(int c = 0; c < xrow.length; c++) {
          chks[_ncolA+c].set(row, xrow[c]);
          chks[_ncolA+_ncolX+c].set(row, xrow[c]);
        }
      }
    }
  }

  // Initialize X to matrix of indicator columns for cluster assignments, e.g. k = 4, cluster = 3 -> [0, 0, 1, 0]
  private static class InitialXKMeans extends MRTask<InitialXKMeans> {
    GLRMParameters _parms;
    KMeansModel _model;
    final int _ncolA;         // Number of cols in training frame
    final int _ncolX;         // Number of cols in X (k)

    InitialXKMeans(GLRMParameters parms, KMeansModel model, int ncolA, int ncolX) {
      _parms = parms;
      _model = model;
      _ncolA = ncolA;
      _ncolX = ncolX;
    }

    @Override public void map( Chunk chks[] ) {
      double tmp [] = new double[_ncolA];
      double preds[] = new double[_ncolX];
      Random rand = RandomUtils.getRNG(_parms._seed + chks[0].start());

      for(int row = 0; row < chks[0]._len; row++) {
        double p[] = _model.score_indicator(chks, row, tmp, preds);
        p = _parms.project_x(p, rand);  // TODO: Should we restrict indicator cols to regularizer subspace?
        for(int c = 0; c < preds.length; c++) {
          chks[_ncolA+c].set(row, p[c]);
          chks[_ncolA+_ncolX+c].set(row, p[c]);
        }
      }
    }
  }

  private static class UpdateX extends MRTask<UpdateX> {
    // Input
    GLRMParameters _parms;
    final double _alpha;      // Step size divided by num cols in A
    final boolean _update;    // Should we update X from working copy?
    final Archetypes _yt;     // _yt = Y' (transpose of Y)
    final int _ncolA;         // Number of cols in training frame
    final int _ncolX;         // Number of cols in X (k)
    final int _ncats;         // Number of categorical cols in training frame
    final double[] _normSub;  // For standardizing training data
    final double[] _normMul;
    final int _weightId;

    // Output
    double _loss;    // Loss evaluated on A - XY using new X (and current Y)
    double _xreg;    // Regularization evaluated on new X

    UpdateX(GLRMParameters parms, Archetypes yt, double alpha, boolean update, int ncolA, int ncolX, int ncats, double[] normSub, double[] normMul, int weightId) {
      assert yt != null && yt.rank() == ncolX;
      _parms = parms;
      _yt = yt;
      _alpha = alpha;
      _update = update;
      _ncolA = ncolA;
      _ncolX = ncolX;

      // dinfo contains [A,X,W], but we only use its info on A (cols 1 to ncolA)
      assert ncats <= ncolA;
      _ncats = ncats;
      _weightId = weightId;
      _normSub = normSub;
      _normMul = normMul;
    }

    @Override public void map(Chunk[] cs) {
      assert (_ncolA + 2*_ncolX) == cs.length;
      double[] a = new double[_ncolA];
<<<<<<< HEAD
=======
      Chunk chkweight = _weightId >= 0 ? cs[_weightId]:new C0DChunk(1,cs[0]._len);
>>>>>>> ac26cf2d
      Random rand = RandomUtils.getRNG(_parms._seed + cs[0].start());
      _loss = _xreg = 0;

      for(int row = 0; row < cs[0]._len; row++) {
        double[] grad = new double[_ncolX];
        double[] xnew = new double[_ncolX];

        // Additional user-specified weight on loss for this row
        double cweight = chkweight.atd(row);
        assert !Double.isNaN(cweight) : "User-specified weight cannot be NaN";

        // Copy old working copy of X to current X if requested
        if(_update) {
          for(int k = 0; k < _ncolX; k++)
            chk_xold(cs,k,_ncolA).set(row, chk_xnew(cs,k,_ncolA,_ncolX).atd(row));
        }

        // Compute gradient of objective at row
        // Categorical columns
        for(int j = 0; j < _ncats; j++) {
          a[j] = cs[j].atd(row);
          if(Double.isNaN(a[j])) continue;   // Skip missing observations in row

          // Calculate x_i * Y_j where Y_j is sub-matrix corresponding to categorical col j
          // double[] xy = new double[_dinfo._catLvls[j].length];
          double[] xy = new double[_yt._numLevels[j]];
          for(int level = 0; level < xy.length; level++) {
            for(int k = 0; k < _ncolX; k++) {
              xy[level] += chk_xold(cs,k,_ncolA).atd(row) * _yt.getCat(j, level, k);
            }
          }

          // Gradient wrt x_i is matrix product \grad L_{i,j}(x_i * Y_j, A_{i,j}) * Y_j'
          double[] weight = _parms.mlgrad(xy, (int) a[j]);
          double[][] ysub = _yt.getCatBlock(j);
          for(int k = 0; k < _ncolX; k++) {
            for(int c = 0; c < weight.length; c++)
              grad[k] += cweight * weight[c] * ysub[k][c];
          }
        }

        // Numeric columns
        for(int j = _ncats; j < _ncolA; j++) {
          int js = j - _ncats;
          a[j] = cs[j].atd(row);
          if(Double.isNaN(a[j])) continue;   // Skip missing observations in row

          // Inner product x_i * y_j
          double xy = 0;
          for(int k = 0; k < _ncolX; k++)
            xy += chk_xold(cs,k,_ncolA).atd(row) * _yt.getNum(js, k);

          // Sum over y_j weighted by gradient of loss \grad L_{i,j}(x_i * y_j, A_{i,j})
          double weight = cweight * _parms.lgrad(xy, (a[j] - _normSub[js]) * _normMul[js]);
          for(int k = 0; k < _ncolX; k++)
            grad[k] += weight * _yt.getNum(js, k);
        }

        // Update row x_i of working copy with new values
        double[] u = new double[_ncolX];
        for(int k = 0; k < _ncolX; k++) {
          double xold = chk_xold(cs,k,_ncolA).atd(row);   // Old value of x_i
          u[k] = xold - _alpha * grad[k];
          // xnew[k] = _parms.rproxgrad_x(xold - _alpha * grad[k], _alpha);  // Proximal gradient
          // chk_xnew(cs,k,_ncolA,_ncolX).set(row, xnew[k]);
          // _xreg += _parms.regularize_x(xnew[k]);
        }
        xnew = _parms.rproxgrad_x(u, _alpha, rand);
        _xreg += _parms.regularize_x(xnew);
        for(int k = 0; k < _ncolX; k++)
          chk_xnew(cs,k,_ncolA,_ncolX).set(row,xnew[k]);

        // Compute loss function using new x_i
        // Categorical columns
        for(int j = 0; j < _ncats; j++) {
          if(Double.isNaN(a[j])) continue;   // Skip missing observations in row
          double[] xy = ArrayUtils.multVecArr(xnew, _yt.getCatBlock(j));
          _loss += _parms.mloss(xy, (int) a[j]);
        }

        // Numeric columns
        for(int j = _ncats; j < _ncolA; j++) {
          int js = j - _ncats;
          if(Double.isNaN(a[j])) continue;   // Skip missing observations in row
          double xy = _yt.lmulNumCol(xnew, js);
          _loss += _parms.loss(xy, (a[j] - _normSub[js]) * _normMul[js]);
        }
        _loss *= cweight;
      }
    }

    @Override public void reduce(UpdateX other) {
      _loss += other._loss;
      _xreg += other._xreg;
    }
  }

  private static class UpdateY extends MRTask<UpdateY> {
    // Input
    GLRMParameters _parms;
    final double _alpha;      // Step size divided by num cols in A
    final Archetypes _ytold;  // Old Y' matrix
    final int _ncolA;         // Number of cols in training frame
    final int _ncolX;         // Number of cols in X (k)
    final int _ncats;         // Number of categorical cols in training frame
    final double[] _normSub;  // For standardizing training data
    final double[] _normMul;
    final int _weightId;

    // Output
    double[][] _ytnew;  // New Y matrix
    double _yreg;       // Regularization evaluated on new Y

    UpdateY(GLRMParameters parms, Archetypes yt, double alpha, int ncolA, int ncolX, int ncats, double[] normSub, double[] normMul, int weightId) {
      assert yt != null && yt.rank() == ncolX;
      _parms = parms;
      _alpha = alpha;
      _ncolA = ncolA;
      _ncolX = ncolX;
      _ytold = yt;
      _yreg = 0;
      // _ytnew = new double[_ncolA][_ncolX];

      // dinfo contains [A,X,W], but we only use its info on A (cols 1 to ncolA)
      assert ncats <= ncolA;
      _ncats = ncats;
      _weightId = weightId;
      _normSub = normSub;
      _normMul = normMul;
    }

    @Override public void map(Chunk[] cs) {
      assert (_ncolA + 2*_ncolX) == cs.length;
      _ytnew = new double[_ytold.nfeatures()][_ncolX];
      Chunk chkweight = _weightId >= 0 ? cs[_weightId]:new C0DChunk(1,cs[0]._len);

      // Categorical columns
      for(int j = 0; j < _ncats; j++) {
        // Compute gradient of objective at column
        for(int row = 0; row < cs[0]._len; row++) {
          double a = cs[j].atd(row);
          if(Double.isNaN(a)) continue;   // Skip missing observations in column
          double cweight = chkweight.atd(row);
          assert !Double.isNaN(cweight) : "User-specified weight cannot be NaN";

          // Calculate x_i * Y_j where Y_j is sub-matrix corresponding to categorical col j
          // double[] xy = new double[_dinfo._catLvls[j].length];
          double[] xy = new double[_ytold._numLevels[j]];
          for(int level = 0; level < xy.length; level++) {
            for(int k = 0; k < _ncolX; k++) {
              xy[level] += chk_xnew(cs,k,_ncolA,_ncolX).atd(row) * _ytold.getCat(j,level,k);
            }
          }

          // Gradient for level p is x_i weighted by \grad_p L_{i,j}(x_i * Y_j, A_{i,j})
          double[] weight = _parms.mlgrad(xy, (int) a);
          for(int level = 0; level < xy.length; level++) {
            for(int k = 0; k < _ncolX; k++)
              _ytnew[_ytold.getCatCidx(j, level)][k] += cweight * weight[level] * chk_xnew(cs,k,_ncolA,_ncolX).atd(row);
          }
        }
      }

      // Numeric columns
      for(int j = _ncats; j < _ncolA; j++) {
        int js = j - _ncats;
        int yidx = _ytold.getNumCidx(js);

        // Compute gradient of objective at column
        for(int row = 0; row < cs[0]._len; row++) {
          double a = cs[j].atd(row);
          if(Double.isNaN(a)) continue;   // Skip missing observations in column

          // Additional user-specified weight on loss for this row
          double cweight = chkweight.atd(row);
          assert !Double.isNaN(cweight) : "User-specified weight cannot be NaN";

          // Inner product x_i * y_j
          double xy = 0;
          for(int k = 0; k < _ncolX; k++)
            xy += chk_xnew(cs,k,_ncolA,_ncolX).atd(row) * _ytold.getNum(js,k);

          // Sum over x_i weighted by gradient of loss \grad L_{i,j}(x_i * y_j, A_{i,j})
          double weight = cweight * _parms.lgrad(xy, (a - _normSub[js]) * _normMul[js]);
          for(int k = 0; k < _ncolX; k++)
            _ytnew[yidx][k] += weight * chk_xnew(cs,k,_ncolA,_ncolX).atd(row);
        }
      }
    }

    @Override public void reduce(UpdateY other) {
      ArrayUtils.add(_ytnew, other._ytnew);
    }

    @Override protected void postGlobal() {
<<<<<<< HEAD
      assert _ytnew.length == _ytold.length && _ytnew[0].length == _ytold[0].length;
=======
      assert _ytnew.length == _ytold.nfeatures() && _ytnew[0].length == _ytold.rank();
>>>>>>> ac26cf2d
      Random rand = RandomUtils.getRNG(_parms._seed);

      // Compute new y_j values using proximal gradient
      for(int j = 0; j < _ytnew.length; j++) {
        double[] u = new double[_ytnew[0].length];
        for(int k = 0; k < _ytnew[0].length; k++) {
          // double u = _ytold[j][k] - _alpha * _ytnew[j][k];
          // _ytnew[j][k] = _parms.rproxgrad_y(u, _alpha);
          // _yreg += _parms.regularize_y(_ytnew[j][k]);
<<<<<<< HEAD
          u[k] = _ytold[j][k] - _alpha * _ytnew[j][k];
=======
          u[k] = _ytold._archetypes[j][k] - _alpha * _ytnew[j][k];
>>>>>>> ac26cf2d
        }
        _ytnew[j] = _parms.rproxgrad_y(u, _alpha, rand);
        _yreg += _parms.regularize_y(_ytnew[j]);
      }
    }
  }

  // Calculate the sum loss function in the optimization objective
  private static class ObjCalc extends MRTask<ObjCalc> {
    // Input
    GLRMParameters _parms;
    final Archetypes _yt;     // _yt = Y' (transpose of Y)
    final int _ncolA;         // Number of cols in training frame
    final int _ncolX;         // Number of cols in X (k)
    final int _ncats;         // Number of categorical cols in training frame
    final double[] _normSub;  // For standardizing training data
    final double[] _normMul;
    final int _weightId;
    final boolean _regX;      // Should I calculate regularization of (old) X matrix?

    // Output
    double _loss;
    double _xold_reg;

    ObjCalc(GLRMParameters parms, Archetypes yt, int ncolA, int ncolX, int ncats, double[] normSub, double[] normMul, int weightId) {
      this(parms, yt, ncolA, ncolX, ncats, normSub, normMul, weightId, false);
    }
    ObjCalc(GLRMParameters parms, Archetypes yt, int ncolA, int ncolX, int ncats, double[] normSub, double[] normMul, int weightId, boolean regX) {
      assert yt != null && yt.rank() == ncolX;
      assert ncats <= ncolA;
      _parms = parms;
      _yt = yt;
      _ncolA = ncolA;
      _ncolX = ncolX;
      _ncats = ncats;
      _regX = regX;
      _loss = _xold_reg = 0;

      _weightId = weightId;
      _normSub = normSub;
      _normMul = normMul;
    }

    @Override public void map(Chunk[] cs) {
      assert (_ncolA + 2*_ncolX) == cs.length;
      Chunk chkweight = _weightId >= 0 ? cs[_weightId]:new C0DChunk(1,cs[0]._len);

      for(int row = 0; row < cs[0]._len; row++) {
        // Additional user-specified weight on loss for this row
        double cweight = chkweight.atd(row);
        assert !Double.isNaN(cweight) : "User-specified weight cannot be NaN";

        // Categorical columns
        for(int j = 0; j < _ncats; j++) {
          double a = cs[j].atd(row);
          if (Double.isNaN(a)) continue;   // Skip missing observations in row

          // Calculate x_i * Y_j where Y_j is sub-matrix corresponding to categorical col j
          // double[] xy = new double[_dinfo._catLvls[j].length];
          double[] xy = new double[_yt._numLevels[j]];
          for(int level = 0; level < xy.length; level++) {
            for(int k = 0; k < _ncolX; k++) {
              xy[level] += chk_xnew(cs,k,_ncolA,_ncolX).atd(row) * _yt.getCat(j, level, k);
            }
          }
          _loss += _parms.mloss(xy, (int)a);
        }

        // Numeric columns
        for(int j = _ncats; j < _ncolA; j++) {
          double a = cs[j].atd(row);
          if (Double.isNaN(a)) continue;   // Skip missing observations in row

          // Inner product x_i * y_j
          double xy = 0;
          int js = j - _ncats;
          for(int k = 0; k < _ncolX; k++)
            xy += chk_xnew(cs,k,_ncolA,_ncolX).atd(row) * _yt.getNum(js, k);
          _loss += _parms.loss(xy, (a - _normSub[js]) * _normMul[js]);
        }
        _loss *= cweight;

        // Calculate regularization term for old X if requested
        if(_regX) {
          int idx = 0;
          double[] xrow = new double[_ncolX];
          for(int j = _ncolA; j < _ncolA+_ncolX; j++) {
            // double x = cs[j].atd(row);
            // _xold_reg += _parms.regularize_x(x);
            xrow[idx] = cs[j].atd(row);
            idx++;
          }
          assert idx == _ncolX;
          _xold_reg += _parms.regularize_x(xrow);
<<<<<<< HEAD
        }
      }
    }
  }

  // Solves XD = AY' for X where A is n by p, Y is k by p, D is k by k, and n >> p > k
  // Resulting matrix X = (AY')D^(-1) will have dimensions n by k
  private static class CholMulTask extends MRTask<CholMulTask> {
    DataInfo _dinfo;
    GLRMParameters _parms;
    final double[][] _yt;     // _yt = Y' (transpose of Y)
    final int _ncolA;         // Number of cols in training frame
    final int _ncolX;         // Number of cols in X (k)
    final double[] _normSub;  // For standardizing training data
    final double[] _normMul;
    CholeskyDecomposition _chol;   // Cholesky decomposition of D = D', since we solve D'X' = DX' = AY'

    CholMulTask(DataInfo dinfo, GLRMParameters parms, CholeskyDecomposition chol, double[][] yt, double[] normSub, double[] normMul) {
      this(dinfo, parms, chol, yt, yt.length, yt[0].length, normSub, normMul);
    }

    CholMulTask(DataInfo dinfo, GLRMParameters parms, CholeskyDecomposition chol, double[][] yt, int ncolA, int ncolX, double[] normSub, double[] normMul) {
      assert yt != null && yt[0].length == ncolX;
      _parms = parms;
      _yt = yt;
      _ncolA = ncolA;
      _ncolX = ncolX;
      _chol = chol;

      assert dinfo._cats <= ncolA;
      _dinfo = dinfo;
      _normSub = normSub;
      _normMul = normMul;
    }

    // [A,X,W] A is read-only training data, X is left matrix in A = XY decomposition, W is working copy of X
    @Override public void map(Chunk[] cs) {
      assert (_ncolA + 2*_ncolX) == cs.length;
      double[] xrow = new double[_ncolX];

      for(int row = 0; row < cs[0]._len; row++) {
        // 1) Compute single row of AY'
        for (int k = 0; k < _ncolX; k++) {
          // Categorical columns
          double x = 0;
          for(int d = 0; d < _dinfo._cats; d++) {
            double a = cs[d].atd(row);
            if (Double.isNaN(a)) continue;
            x += _yt[idx_ycat(d, (int)a, _dinfo)][k];
          }

          // Numeric columns
          for (int d = _dinfo._cats; d < _ncolA; d++) {
            int ds = d - _dinfo._cats;
            double a = cs[d].atd(row);
            if (Double.isNaN(a)) continue;
            x += (a - _normSub[ds]) * _normMul[ds] * _yt[idx_ynum(ds,_dinfo)][k];
          }
          xrow[k] = x;
        }

        // 2) Cholesky solve for single row of X
        // _chol.solve(xrow);
        Matrix tmp = _chol.solve(new Matrix(new double[][] {xrow}).transpose());
        xrow = tmp.getColumnPackedCopy();

        // 3) Save row of solved values into X (and copy W = X)
        int i = 0;
        for(int d = _ncolA; d < _ncolA+_ncolX; d++) {
          cs[d].set(row, xrow[i]);
          cs[d+_ncolX].set(row, xrow[i++]);
=======
>>>>>>> ac26cf2d
        }
        assert i == xrow.length;
      }
    }
  }

  // Solves XD = AY' for X where A is n by p, Y is k by p, D is k by k, and n >> p > k
  // Resulting matrix X = (AY')D^(-1) will have dimensions n by k
  private static class CholMulTask extends MRTask<CholMulTask> {
    GLRMParameters _parms;
    final Archetypes _yt;     // _yt = Y' (transpose of Y)
    final int _ncolA;         // Number of cols in training frame
    final int _ncolX;         // Number of cols in X (k)
    final int _ncats;         // Number of categorical cols in training frame
    final double[] _normSub;  // For standardizing training data
    final double[] _normMul;
    CholeskyDecomposition _chol;   // Cholesky decomposition of D = D', since we solve D'X' = DX' = AY'

    CholMulTask(GLRMParameters parms, CholeskyDecomposition chol, Archetypes yt, int ncolA, int ncolX, int ncats, double[] normSub, double[] normMul) {
      assert yt != null && yt.rank() == ncolX;
      assert ncats <= ncolA;
      _parms = parms;
      _yt = yt;
      _ncolA = ncolA;
      _ncolX = ncolX;
      _ncats = ncats;
      _chol = chol;

      _normSub = normSub;
      _normMul = normMul;
    }

    // [A,X,W] A is read-only training data, X is left matrix in A = XY decomposition, W is working copy of X
    @Override public void map(Chunk[] cs) {
      assert (_ncolA + 2*_ncolX) == cs.length;
      double[] xrow = new double[_ncolX];

      for(int row = 0; row < cs[0]._len; row++) {
        // 1) Compute single row of AY'
        for (int k = 0; k < _ncolX; k++) {
          // Categorical columns
          double x = 0;
          for(int d = 0; d < _ncats; d++) {
            double a = cs[d].atd(row);
            if (Double.isNaN(a)) continue;
            x += _yt.getCat(d, (int)a, k);
          }

          // Numeric columns
          for (int d = _ncats; d < _ncolA; d++) {
            int ds = d - _ncats;
            double a = cs[d].atd(row);
            if (Double.isNaN(a)) continue;
            x += (a - _normSub[ds]) * _normMul[ds] * _yt.getNum(ds, k);
          }
          xrow[k] = x;
        }

        // 2) Cholesky solve for single row of X
        // _chol.solve(xrow);
        Matrix tmp = _chol.solve(new Matrix(new double[][] {xrow}).transpose());
        xrow = tmp.getColumnPackedCopy();

        // 3) Save row of solved values into X (and copy W = X)
        int i = 0;
        for(int d = _ncolA; d < _ncolA+_ncolX; d++) {
          cs[d].set(row, xrow[i]);
          cs[d+_ncolX].set(row, xrow[i++]);
        }
        assert i == xrow.length;
      }
    }
  }
}<|MERGE_RESOLUTION|>--- conflicted
+++ resolved
@@ -20,10 +20,7 @@
 import water.fvec.*;
 import water.util.ArrayUtils;
 import water.util.Log;
-<<<<<<< HEAD
-=======
 import water.util.MathUtils;
->>>>>>> ac26cf2d
 import water.util.RandomUtils;
 
 import java.util.Arrays;
@@ -193,14 +190,9 @@
 
     // Initialize Y and X matrices
     // tinfo = original training data A, dinfo = [A,X,W] where W is working copy of X (initialized here)
-<<<<<<< HEAD
-    private double[][] initialXY(DataInfo tinfo, DataInfo dinfo, long na_cnt) {
-      double[][] centers, centers_exp = null;
-=======
     private double[][] initialXY(DataInfo tinfo, Frame dfrm, long na_cnt) {
       double[][] centers, centers_exp = null;
       Random rand = RandomUtils.getRNG(_parms._seed);
->>>>>>> ac26cf2d
 
       if (null != _parms._user_points) { // Set Y = user-specified starting points, X = standard normal matrix
         Vec[] centersVecs = _parms._user_points.get().vecs();
@@ -215,23 +207,16 @@
         // Permute cluster columns to align with dinfo and expand out categoricals
         centers = ArrayUtils.permuteCols(centers, tinfo._permutation);
         centers_exp = expandCats(centers, tinfo);
-<<<<<<< HEAD
-=======
         InitialXProj xtsk = new InitialXProj(_parms, _ncolA, _ncolX);
         xtsk.doAll(dfrm);
         return centers_exp;   // Don't project or change Y in any way if user-specified, just return it
->>>>>>> ac26cf2d
 
       } else if (_parms._init == Initialization.Random) {  // Generate X and Y from standard normal distribution
         centers_exp = ArrayUtils.gaussianArray(_parms._k, _ncolY);
         InitialXProj xtsk = new InitialXProj(_parms, _ncolA, _ncolX);
         xtsk.doAll(dfrm);
 
-<<<<<<< HEAD
-      } else if (_parms._init == Initialization.SVD) {  // Run SVD on A'A/n (Gram) and set Y to be the right singular vectors
-=======
       } else if (_parms._init == Initialization.SVD) {  // Run SVD on A'A/n (Gram) and set Y = right singular vectors
->>>>>>> ac26cf2d
         PCAModel.PCAParameters parms = new PCAModel.PCAParameters();
         parms._train = _parms._train;
         parms._ignored_columns = _parms._ignored_columns;
@@ -243,10 +228,7 @@
         parms._transform = _parms._transform;
         parms._seed = _parms._seed;
         parms._pca_method = PCAModel.PCAParameters.Method.GramSVD;
-<<<<<<< HEAD
-=======
         parms._impute_missing = true;
->>>>>>> ac26cf2d
 
         PCAModel pca = null;
         PCA job = null;
@@ -265,15 +247,10 @@
         centers_exp = ArrayUtils.transpose(pca._output._eigenvectors_raw);
         // for(int i = 0; i < centers_exp.length; i++)
         //  ArrayUtils.mult(centers_exp[i], pca._output._std_deviation[i] * Math.sqrt(pca._output._nobs-1));
-<<<<<<< HEAD
-
-      } else if (_parms._init == Initialization.PlusPlus) {  // Run k-means++ and use resulting cluster centers as initial Y
-=======
         InitialXProj xtsk = new InitialXProj(_parms, _ncolA, _ncolX);  // TODO: We want X = UD when Y = V' from SVD A = UDV'
         xtsk.doAll(dfrm);
 
       } else if (_parms._init == Initialization.PlusPlus) {  // Run k-means++ and set Y = resulting cluster centers, X = indicator matrix of assignments
->>>>>>> ac26cf2d
         KMeansModel.KMeansParameters parms = new KMeansModel.KMeansParameters();
         parms._train = _parms._train;
         parms._ignored_columns = _parms._ignored_columns;
@@ -294,17 +271,12 @@
 
           // Score only if clusters well-defined and closed-form solution does not exist
           double frob = frobenius2(km._output._centers_raw);
-<<<<<<< HEAD
-          if(frob != 0 && !Double.isNaN(frob) && na_cnt == 0 && !_parms.hasClosedForm())
-            initialXKmeans(dinfo, km);
-=======
           if(frob != 0 && !Double.isNaN(frob) && na_cnt == 0 && !_parms.hasClosedForm()) {
             // Frame pred = km.score(_parms.train());
             Log.info("Initializing X to matrix of indicator columns corresponding to cluster assignments");
             InitialXKMeans xtsk = new InitialXKMeans(_parms, km, _ncolA, _ncolX);
             xtsk.doAll(dfrm);
           }
->>>>>>> ac26cf2d
         } finally {
           if (job != null) job.remove();
           if (km != null) km.remove();
@@ -317,13 +289,8 @@
       } else
         error("_init", "Initialization method " + _parms._init + " is undefined");
 
-<<<<<<< HEAD
-      // If all centers are zero or any are NaN, initialize to standard normal random matrix
-      assert centers_exp != null && centers_exp[0].length == _ncolY;
-=======
       // If all centers are zero or any are NaN, initialize to standard Gaussian random matrix
       assert centers_exp != null && centers_exp.length == _parms._k && centers_exp[0].length == _ncolY : "Y must have " + _parms._k + " rows and " + _ncolY + " columns";
->>>>>>> ac26cf2d
       double frob = frobenius2(centers_exp);   // TODO: Don't need to calculate twice if k-means++
       if(frob == 0 || Double.isNaN(frob)) {
         warn("_init", "Initialization failed. Setting initial Y to standard normal random matrix instead");
@@ -336,37 +303,10 @@
       return centers_exp;
     }
 
-<<<<<<< HEAD
-    // Set X to matrix of indicator columns, e.g. k = 4, cluster = 3 -> [0, 0, 1, 0]
-    private void initialXKmeans(DataInfo dinfo, KMeansModel km) {
-      // Frame pred = km.score(_parms.train());
-      Log.info("Initializing X to matrix of indicator columns corresponding to cluster assignments");
-      final KMeansModel model = km;
-      new MRTask() {
-        @Override public void map( Chunk chks[] ) {
-          double tmp [] = new double[_ncolA];
-          double preds[] = new double[_ncolX];
-          for(int row = 0; row < chks[0]._len; row++) {
-            double p[] = model.score_indicator(chks, row, tmp, preds);
-            for(int c = 0; c < preds.length; c++) {
-              chks[_ncolA+c].set(row, p[c]);
-              chks[_ncolA+_ncolX+c].set(row, p[c]);
-            }
-          }
-        }
-      }.doAll(dinfo._adaptedFrame);
-    }
-
-    // In case of L2 loss and regularization, initialize closed form X = AY'(YY' + \gamma)^(-1)
-    private void initialXClosedForm(DataInfo dinfo, double[][] yt, double[] normSub, double[] normMul) {
-      Log.info("Initializing X = AY'(YY' + gamma I)^(-1) where A = training data");
-      double[][] ygram = ArrayUtils.formGram(yt);
-=======
     // In case of L2 loss and regularization, initialize closed form X = AY'(YY' + \gamma)^(-1)
     private void initialXClosedForm(DataInfo dinfo, Archetypes yt_arch, double[] normSub, double[] normMul) {
       Log.info("Initializing X = AY'(YY' + gamma I)^(-1) where A = training data");
       double[][] ygram = ArrayUtils.formGram(yt_arch._archetypes);
->>>>>>> ac26cf2d
       if (_parms._gamma_y > 0) {
         for(int i = 0; i < ygram.length; i++)
           ygram[i][i] += _parms._gamma_y;
@@ -375,11 +315,7 @@
       if(!yychol.isSPD())
         Log.warn("Initialization failed: (YY' + gamma I) is non-SPD. Setting initial X to standard normal random matrix. Results will be numerically unstable");
       else {
-<<<<<<< HEAD
-        CholMulTask cmtsk = new CholMulTask(dinfo, _parms, yychol, yt, _ncolA, _ncolX, normSub, normMul);
-=======
         CholMulTask cmtsk = new CholMulTask(_parms, yychol, yt_arch, _ncolA, _ncolX, dinfo._cats, normSub, normMul);
->>>>>>> ac26cf2d
         cmtsk.doAll(dinfo._adaptedFrame);
       }
     }
@@ -483,11 +419,7 @@
         model.delete_and_lock(self());
 
         // Save adapted frame info for scoring later
-<<<<<<< HEAD
-        tinfo = new DataInfo(Key.make(), _train, _valid, 0, true, _parms._transform, DataInfo.TransformType.NONE, false, false, /* weights */ false, /* offset */ false, /* fold */ false);
-=======
         tinfo = new DataInfo(Key.make(), _train, _valid, 0, true, _parms._transform, DataInfo.TransformType.NONE, false, false, false, /* weights */ false, /* offset */ false, /* fold */ false);
->>>>>>> ac26cf2d
         DKV.put(tinfo._key, tinfo);
 
         // Save training frame adaptation information for use in scoring later
@@ -512,19 +444,6 @@
         // 0) Initialize Y and X matrices
         // Jam A and X into a single frame for distributed computation
         // [A,X,W] A is read-only training data, X is matrix from prior iteration, W is working copy of X this iteration
-<<<<<<< HEAD
-        Vec[] vecs = new Vec[_ncolA + 2*_ncolX];
-        for (int i = 0; i < _ncolA; i++) vecs[i] = _train.vec(i);
-        for (int i = _ncolA; i < vecs.length; i++)
-          vecs[i] = _train.anyVec().makeGaus(_parms._seed);   // By default, initialize X to random Gaussian matrix
-        fr = new Frame(null, vecs);
-        dinfo = new DataInfo(Key.make(), fr, null, 0, true, _parms._transform, DataInfo.TransformType.NONE, false, false, /* weights */ false, /* offset */ false, /* fold */ false);
-        DKV.put(dinfo._key, dinfo);
-
-        // Use closed form solution for X if L2 loss and regularization
-        double[][] yt = initialXY(tinfo, dinfo, na_cnt);
-        yt = ArrayUtils.transpose(yt);
-=======
         fr = new Frame(_train);
         for (int i = 0; i < _ncolX; i++) fr.add("xcol_" + i, fr.anyVec().makeZero());
         for (int i = 0; i < _ncolX; i++) fr.add("wcol_" + i, fr.anyVec().makeZero());
@@ -537,19 +456,13 @@
         // Use closed form solution for X if L2 loss and regularization
         double[][] yinit = initialXY(tinfo, dinfo._adaptedFrame, na_cnt);
         Archetypes yt = new Archetypes(ArrayUtils.transpose(yinit), true, tinfo._catOffsets, numLevels);
->>>>>>> ac26cf2d
         if (na_cnt == 0 && _parms.hasClosedForm())
           initialXClosedForm(dinfo, yt, model._output._normSub, model._output._normMul);
 
         // Compute initial objective function
-<<<<<<< HEAD
-        ObjCalc objtsk = new ObjCalc(dinfo, _parms, yt, _ncolA, _ncolX, model._output._normSub, model._output._normMul, _parms._gamma_x != 0).doAll(dinfo._adaptedFrame);
-        model._output._objective = objtsk._loss + _parms._gamma_x * objtsk._xold_reg + _parms._gamma_y * _parms.regularize_y(yt);
-=======
         boolean regX = _parms._regularization_x != GLRMParameters.Regularizer.None && _parms._gamma_x != 0;  // Assume regularization on initial X is finite, else objective can be NaN if \gamma_x = 0
         ObjCalc objtsk = new ObjCalc(_parms, yt, _ncolA, _ncolX, dinfo._cats, model._output._normSub, model._output._normMul, weightId, regX).doAll(dinfo._adaptedFrame);
         model._output._objective = objtsk._loss + _parms._gamma_x * objtsk._xold_reg + _parms._gamma_y * _parms.regularize_y(yt._archetypes);
->>>>>>> ac26cf2d
         model._output._iterations = 0;
         model._output._avg_change_obj = 2 * TOLERANCE;    // Run at least 1 iteration
         model.update(_key);  // Update model in K/V store
@@ -577,12 +490,8 @@
 
           // step = 1.0 / model._output._iterations;   // Step size \alpha_k = 1/iters
           if(model._output._avg_change_obj > 0) {   // Objective decreased this iteration
-<<<<<<< HEAD
-            model._output._archetypes = yt = ytnew;
-=======
             yt = ytnew;
             model._output._archetypes = yt._archetypes;
->>>>>>> ac26cf2d
             model._output._objective = obj_new;
             step *= 1.05;
             steps_in_row = Math.max(1, steps_in_row+1);
@@ -595,11 +504,7 @@
           }
           model._output._step_size = step;
           model.update(self()); // Update model in K/V store
-<<<<<<< HEAD
-          update(1);          // One unit of work
-=======
           update(1);            // One unit of work
->>>>>>> ac26cf2d
         }
 
         // 4) Save solution to model output
@@ -611,29 +516,15 @@
           for (int i = 0; i < _ncolX; i++) xvecs[i] = fr.vec(idx_xold(i, _ncolA));
         }
         x = new Frame(_parms._loading_key, null, xvecs);
-<<<<<<< HEAD
-        xinfo = new DataInfo(Key.make(), x, null, 0, true, DataInfo.TransformType.NONE, DataInfo.TransformType.NONE, false, false, /* weights */ false, /* offset */ false, /* fold */ false);
-        DKV.put(x._key, x);
-        DKV.put(xinfo._key, xinfo);
-        model._output._loading_key = _parms._loading_key;
-        model._output._archetypes = yt;
-=======
         xinfo = new DataInfo(Key.make(), x, null, 0, true, DataInfo.TransformType.NONE, DataInfo.TransformType.NONE, false, false, false, /* weights */ false, /* offset */ false, /* fold */ false);
         DKV.put(x._key, x);
         DKV.put(xinfo._key, xinfo);
->>>>>>> ac26cf2d
         model._output._step_size = step;
         model._output._loading_key = _parms._loading_key;
         model._output._archetypes_full = yt;  // Need full archetypes object for scoring
         model._output._archetypes = yt._archetypes;
         if (_parms._recover_svd) recoverSVD(model, xinfo);
 
-<<<<<<< HEAD
-        // Optional: This computes XY, but do we need it?
-        // BMulTask tsk = new BMulTask(self(), xinfo, yt).doAll(dinfo._adaptedFrame.numCols(), xinfo._adaptedFrame);
-        // tsk.outputFrame(_parms._destination_key, _train._names, null);
-=======
->>>>>>> ac26cf2d
         model.update(self());
         done();
       } catch (Throwable t) {
@@ -888,10 +779,7 @@
     @Override public void map(Chunk[] cs) {
       assert (_ncolA + 2*_ncolX) == cs.length;
       double[] a = new double[_ncolA];
-<<<<<<< HEAD
-=======
       Chunk chkweight = _weightId >= 0 ? cs[_weightId]:new C0DChunk(1,cs[0]._len);
->>>>>>> ac26cf2d
       Random rand = RandomUtils.getRNG(_parms._seed + cs[0].start());
       _loss = _xreg = 0;
 
@@ -1087,11 +975,7 @@
     }
 
     @Override protected void postGlobal() {
-<<<<<<< HEAD
-      assert _ytnew.length == _ytold.length && _ytnew[0].length == _ytold[0].length;
-=======
       assert _ytnew.length == _ytold.nfeatures() && _ytnew[0].length == _ytold.rank();
->>>>>>> ac26cf2d
       Random rand = RandomUtils.getRNG(_parms._seed);
 
       // Compute new y_j values using proximal gradient
@@ -1101,11 +985,7 @@
           // double u = _ytold[j][k] - _alpha * _ytnew[j][k];
           // _ytnew[j][k] = _parms.rproxgrad_y(u, _alpha);
           // _yreg += _parms.regularize_y(_ytnew[j][k]);
-<<<<<<< HEAD
-          u[k] = _ytold[j][k] - _alpha * _ytnew[j][k];
-=======
           u[k] = _ytold._archetypes[j][k] - _alpha * _ytnew[j][k];
->>>>>>> ac26cf2d
         }
         _ytnew[j] = _parms.rproxgrad_y(u, _alpha, rand);
         _yreg += _parms.regularize_y(_ytnew[j]);
@@ -1200,82 +1080,7 @@
           }
           assert idx == _ncolX;
           _xold_reg += _parms.regularize_x(xrow);
-<<<<<<< HEAD
-        }
-      }
-    }
-  }
-
-  // Solves XD = AY' for X where A is n by p, Y is k by p, D is k by k, and n >> p > k
-  // Resulting matrix X = (AY')D^(-1) will have dimensions n by k
-  private static class CholMulTask extends MRTask<CholMulTask> {
-    DataInfo _dinfo;
-    GLRMParameters _parms;
-    final double[][] _yt;     // _yt = Y' (transpose of Y)
-    final int _ncolA;         // Number of cols in training frame
-    final int _ncolX;         // Number of cols in X (k)
-    final double[] _normSub;  // For standardizing training data
-    final double[] _normMul;
-    CholeskyDecomposition _chol;   // Cholesky decomposition of D = D', since we solve D'X' = DX' = AY'
-
-    CholMulTask(DataInfo dinfo, GLRMParameters parms, CholeskyDecomposition chol, double[][] yt, double[] normSub, double[] normMul) {
-      this(dinfo, parms, chol, yt, yt.length, yt[0].length, normSub, normMul);
-    }
-
-    CholMulTask(DataInfo dinfo, GLRMParameters parms, CholeskyDecomposition chol, double[][] yt, int ncolA, int ncolX, double[] normSub, double[] normMul) {
-      assert yt != null && yt[0].length == ncolX;
-      _parms = parms;
-      _yt = yt;
-      _ncolA = ncolA;
-      _ncolX = ncolX;
-      _chol = chol;
-
-      assert dinfo._cats <= ncolA;
-      _dinfo = dinfo;
-      _normSub = normSub;
-      _normMul = normMul;
-    }
-
-    // [A,X,W] A is read-only training data, X is left matrix in A = XY decomposition, W is working copy of X
-    @Override public void map(Chunk[] cs) {
-      assert (_ncolA + 2*_ncolX) == cs.length;
-      double[] xrow = new double[_ncolX];
-
-      for(int row = 0; row < cs[0]._len; row++) {
-        // 1) Compute single row of AY'
-        for (int k = 0; k < _ncolX; k++) {
-          // Categorical columns
-          double x = 0;
-          for(int d = 0; d < _dinfo._cats; d++) {
-            double a = cs[d].atd(row);
-            if (Double.isNaN(a)) continue;
-            x += _yt[idx_ycat(d, (int)a, _dinfo)][k];
-          }
-
-          // Numeric columns
-          for (int d = _dinfo._cats; d < _ncolA; d++) {
-            int ds = d - _dinfo._cats;
-            double a = cs[d].atd(row);
-            if (Double.isNaN(a)) continue;
-            x += (a - _normSub[ds]) * _normMul[ds] * _yt[idx_ynum(ds,_dinfo)][k];
-          }
-          xrow[k] = x;
-        }
-
-        // 2) Cholesky solve for single row of X
-        // _chol.solve(xrow);
-        Matrix tmp = _chol.solve(new Matrix(new double[][] {xrow}).transpose());
-        xrow = tmp.getColumnPackedCopy();
-
-        // 3) Save row of solved values into X (and copy W = X)
-        int i = 0;
-        for(int d = _ncolA; d < _ncolA+_ncolX; d++) {
-          cs[d].set(row, xrow[i]);
-          cs[d+_ncolX].set(row, xrow[i++]);
-=======
->>>>>>> ac26cf2d
-        }
-        assert i == xrow.length;
+        }
       }
     }
   }
