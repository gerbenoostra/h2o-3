package hex.pca;

import hex.pca.PCAModel.PCAParameters;
import hex.DataInfo;
import hex.SplitFrame;
import org.junit.Assert;
import org.junit.BeforeClass;
import org.junit.Test;
import water.DKV;
import water.Key;
import water.TestUtil;
import water.fvec.Frame;
<<<<<<< HEAD
import water.util.ArrayUtils;
=======
import water.rapids.Exec;
import water.util.ArrayUtils;
import water.util.FrameUtils;
>>>>>>> ac26cf2d

import java.util.concurrent.ExecutionException;

import static org.junit.Assert.assertEquals;

public class PCATest extends TestUtil {
  public static final double TOLERANCE = 1e-6;
  @BeforeClass public static void setup() { stall_till_cloudsize(1); }

  @Test public void testArrests() throws InterruptedException, ExecutionException {
    // Results with de-meaned training frame
    double[] stddev = new double[] {83.732400, 14.212402, 6.489426, 2.482790};
    double[][] eigvec = ard(ard(0.04170432, -0.04482166, 0.07989066, -0.99492173),
                            ard(0.99522128, -0.05876003, -0.06756974, 0.03893830),
                            ard(0.04633575, 0.97685748, -0.20054629, -0.05816914),
                            ard(0.07515550, 0.20071807, 0.97408059, 0.07232502));

    // Results with standardized training frame
    double[] stddev_std = new double[] {1.5748783, 0.9948694, 0.5971291, 0.4164494};
    double[][] eigvec_std = ard(ard(-0.5358995, 0.4181809, -0.3412327, 0.64922780),
                                ard(-0.5831836, 0.1879856, -0.2681484, -0.74340748),
                                ard(-0.2781909, -0.8728062, -0.3780158, 0.13387773),
                                ard(-0.5434321, -0.1673186, 0.8177779, 0.08902432));

    Frame train = null;
    try {
      train = parse_test_file(Key.make("arrests.hex"), "smalldata/pca_test/USArrests.csv");   // TODO: Move this outside loop
      for (DataInfo.TransformType std : new DataInfo.TransformType[] {
              DataInfo.TransformType.DEMEAN,
              DataInfo.TransformType.STANDARDIZE }) {
        PCAModel model = null;
        try {
          PCAModel.PCAParameters parms = new PCAModel.PCAParameters();
          parms._train = train._key;
          parms._k = 4;
          parms._transform = std;
          parms._max_iterations = 1000;
          parms._pca_method = PCAParameters.Method.Power;

          PCA job = new PCA(parms);
          try {
            model = job.trainModel().get();
          } catch (Throwable t) {
            t.printStackTrace();
            throw new RuntimeException(t);
          } finally {
            job.remove();
          }

          if (std == DataInfo.TransformType.DEMEAN) {
            TestUtil.checkStddev(stddev, model._output._std_deviation, TOLERANCE);
            TestUtil.checkEigvec(eigvec, model._output._eigenvectors, TOLERANCE);
          } else if (std == DataInfo.TransformType.STANDARDIZE) {
            TestUtil.checkStddev(stddev_std, model._output._std_deviation, TOLERANCE);
            TestUtil.checkEigvec(eigvec_std, model._output._eigenvectors, TOLERANCE);
          }
        } catch (Throwable t) {
          t.printStackTrace();
          throw new RuntimeException(t);
        } finally {
          if( model != null ) model.delete();
        }
      }
    } finally {
      if(train != null) train.delete();
    }
  }

  @Test public void testArrestsScoring() throws InterruptedException, ExecutionException {
    // Results with original training frame
    double[] stddev = new double[] {202.7230564, 27.8322637, 6.5230482, 2.5813652};
    double[][] eigvec = ard(ard(-0.04239181, 0.01616262, -0.06588426, 0.99679535),
                            ard(-0.94395706, 0.32068580, 0.06655170, -0.04094568),
                            ard(-0.30842767, -0.93845891, 0.15496743, 0.01234261),
                            ard(-0.10963744, -0.12725666, -0.98347101, -0.06760284));

    PCA job = null;
    PCAModel model = null;
    Frame train = null, score = null, scoreR = null;
    try {
      train = parse_test_file(Key.make("arrests.hex"), "smalldata/pca_test/USArrests.csv");
      PCAModel.PCAParameters parms = new PCAModel.PCAParameters();
      parms._train = train._key;
      parms._k = 4;
      parms._transform = DataInfo.TransformType.NONE;
      parms._pca_method = PCAParameters.Method.GramSVD;

      try {
        job = new PCA(parms);
        model = job.trainModel().get();
        TestUtil.checkStddev(stddev, model._output._std_deviation, 1e-5);
        boolean[] flippedEig = TestUtil.checkEigvec(eigvec, model._output._eigenvectors, 1e-5);

        score = model.score(train);
        scoreR = parse_test_file(Key.make("scoreR.hex"), "smalldata/pca_test/USArrests_PCAscore.csv");
        TestUtil.checkProjection(scoreR, score, TOLERANCE, flippedEig);    // Flipped cols must match those from eigenvectors

        // Build a POJO, validate same results
        Assert.assertTrue(model.testJavaScoring(train,score,1e-5));
      } catch (Throwable t) {
        t.printStackTrace();
        throw new RuntimeException(t);
      } finally {
        if (job != null) job.remove();
      }
    } catch (Throwable t) {
      t.printStackTrace();
      throw new RuntimeException(t);
    } finally {
      if (train != null) train.delete();
      if (score != null) score.delete();
      if (scoreR != null) scoreR.delete();
      if (model != null) model.delete();
    }
  }

  @Test public void testIrisScoring() throws InterruptedException, ExecutionException {
    // Results with original training frame
    double[] stddev = new double[] {7.88175203, 1.56002774, 0.59189816, 0.25917329, 0.15415273, 0.09381276, 0.04768590};
    double[][] eigvec = ard(ard(-0.03169051, -0.32305860,  0.185100382, -0.12336685, -0.14867156,  0.75932119, -0.496462912),
                            ard(-0.04289677,  0.04037565, -0.780961964,  0.19727933,  0.07251338, -0.12216945, -0.572298338),
                            ard(-0.05019689,  0.16836717,  0.551432201, -0.07122329,  0.08454116, -0.48327010, -0.647522462),
                            ard(-0.74915107, -0.26629420, -0.101102186, -0.48920057,  0.32458460, -0.09176909,  0.067412858),
                            ard(-0.37877011, -0.50636060,  0.142219195,  0.69081642, -0.26312992, -0.17811871,  0.041411296),
                            ard(-0.51177078,  0.65945159, -0.005079934,  0.04881900, -0.52128288,  0.17038367,  0.006223427),
                            ard(-0.16742875,  0.32166036,  0.145893901,  0.47102115,  0.72052968,  0.32523458,  0.020389463));

    PCA job = null;
    PCAModel model = null;
    Frame train = null, score = null, scoreR = null;
    try {
      train = parse_test_file(Key.make("iris.hex"), "smalldata/iris/iris_wheader.csv");
      PCAModel.PCAParameters parms = new PCAModel.PCAParameters();
      parms._train = train._key;
      parms._k = 7;
      parms._transform = DataInfo.TransformType.NONE;
      parms._use_all_factor_levels = true;
      parms._pca_method = PCAParameters.Method.Power;

      try {
        job = new PCA(parms);
        model = job.trainModel().get();
        TestUtil.checkStddev(stddev, model._output._std_deviation, 1e-5);
        boolean[] flippedEig = TestUtil.checkEigvec(eigvec, model._output._eigenvectors, 1e-5);

        score = model.score(train);
        scoreR = parse_test_file(Key.make("scoreR.hex"), "smalldata/pca_test/iris_PCAscore.csv");
        TestUtil.checkProjection(scoreR, score, TOLERANCE, flippedEig);    // Flipped cols must match those from eigenvectors

        // Build a POJO, validate same results
        Assert.assertTrue(model.testJavaScoring(train,score,1e-5));
      } catch (Throwable t) {
        t.printStackTrace();
        throw new RuntimeException(t);
      } finally {
        if (job != null) job.remove();
      }
    } catch (Throwable t) {
      t.printStackTrace();
      throw new RuntimeException(t);
    } finally {
      if (train != null) train.delete();
      if (score != null) score.delete();
      if (scoreR != null) scoreR.delete();
      if (model != null) model.delete();
    }
  }

  @Test public void testIrisSplitScoring() throws InterruptedException, ExecutionException {
    PCA job = null;
    PCAModel model = null;
    Frame fr = null, fr2= null;
    Frame tr = null, te= null;

    try {
      fr = parse_test_file("smalldata/iris/iris_wheader.csv");
      SplitFrame sf = new SplitFrame();
      sf.dataset = fr;
      sf.ratios = new double[] { 0.5, 0.5 };
      sf.destination_frames = new Key[] { Key.make("train.hex"), Key.make("test.hex")};

      // Invoke the job
      sf.exec().get();
      Key[] ksplits = sf.destination_frames;
      tr = DKV.get(ksplits[0]).get();
      te = DKV.get(ksplits[1]).get();

      PCAModel.PCAParameters parms = new PCAModel.PCAParameters();
      parms._train = ksplits[0];
      parms._valid = ksplits[1];
      parms._k = 4;
      parms._max_iterations = 1000;
      parms._pca_method = PCAParameters.Method.GramSVD;

      try {
        job = new PCA(parms);
        model = job.trainModel().get();
      } finally {
        if (job != null) job.remove();
      }

      // Done building model; produce a score column with cluster choices
      fr2 = model.score(te);
      Assert.assertTrue(model.testJavaScoring(te, fr2, 1e-5));
    } catch (Throwable t) {
      t.printStackTrace();
      throw new RuntimeException(t);
    } finally {
      if( fr  != null ) fr.delete();
      if( fr2 != null ) fr2.delete();
      if( tr  != null ) tr .delete();
      if( te  != null ) te .delete();
      if (model != null) model.delete();
<<<<<<< HEAD
=======
    }
  }

  @Test public void testImputeMissing() throws InterruptedException, ExecutionException {
    Frame train = null;
    double missing_fraction = 0.75;
    long seed = 12345;

    try {
      train = parse_test_file(Key.make("arrests.hex"), "smalldata/pca_test/USArrests.csv");
      // Add missing values to the training data
      if (missing_fraction > 0) {
        Frame frtmp = new Frame(Key.make(), train.names(), train.vecs());
        DKV.put(frtmp._key, frtmp); // Need to put the frame (to be modified) into DKV for MissingInserter to pick up
        FrameUtils.MissingInserter j = new FrameUtils.MissingInserter(frtmp._key, seed, missing_fraction);
        j.execImpl();
        j.get(); // MissingInserter is non-blocking, must block here explicitly
        DKV.remove(frtmp._key); // Delete the frame header (not the data)
      }

      PCAModel.PCAParameters parms = new PCAModel.PCAParameters();
      parms._train = train._key;
      parms._k = 4;
      parms._transform = DataInfo.TransformType.NONE;
      parms._pca_method = PCAModel.PCAParameters.Method.GramSVD;
      parms._impute_missing = true;   // Don't skip rows with NA entries, but impute using mean of column
      parms._seed = seed;

      PCAModel pca = null;
      PCA job = null;
      try {
        job = new PCA(parms);
        pca = job.trainModel().get();
      } finally {
        if (job != null) job.remove();
        if (pca != null) pca.remove();
      }
    } catch(Throwable t) {
      t.printStackTrace();
      throw new RuntimeException(t);
    } finally {
      if (train != null) train.delete();
>>>>>>> ac26cf2d
    }
  }

  @Test public void testGram() {
    double[][] x = ard(ard(1, 2, 3), ard(4, 5, 6));
    double[][] xgram = ard(ard(17, 22, 27), ard(22, 29, 36), ard(27, 36, 45));  // X'X
    double[][] xtgram = ard(ard(14, 32), ard(32, 77));    // (X')'X' = XX'

    double[][] xgram_glrm = ArrayUtils.formGram(x, false);
    double[][] xtgram_glrm = ArrayUtils.formGram(x, true);
    Assert.assertArrayEquals(xgram, xgram_glrm);
    Assert.assertArrayEquals(xtgram, xtgram_glrm);
  }
}<|MERGE_RESOLUTION|>--- conflicted
+++ resolved
@@ -10,13 +10,9 @@
 import water.Key;
 import water.TestUtil;
 import water.fvec.Frame;
-<<<<<<< HEAD
-import water.util.ArrayUtils;
-=======
 import water.rapids.Exec;
 import water.util.ArrayUtils;
 import water.util.FrameUtils;
->>>>>>> ac26cf2d
 
 import java.util.concurrent.ExecutionException;
 
@@ -230,8 +226,6 @@
       if( tr  != null ) tr .delete();
       if( te  != null ) te .delete();
       if (model != null) model.delete();
-<<<<<<< HEAD
-=======
     }
   }
 
@@ -274,7 +268,6 @@
       throw new RuntimeException(t);
     } finally {
       if (train != null) train.delete();
->>>>>>> ac26cf2d
     }
   }
 
