--- conflicted
+++ resolved
@@ -98,10 +98,5 @@
 native
 
 # Ignore Sublime Text project settings
-<<<<<<< HEAD
 *.sublime-project
-*.sublime-workspace
-=======
- *.sublime-project
- *.sublime-workspace
->>>>>>> 9907f599
+*.sublime-workspace